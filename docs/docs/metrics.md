--- conflicted
+++ resolved
@@ -28,15 +28,9 @@
 
 `service.mesosphere.marathon.uptime` (gauge) - The uptime of the reporting Marathon process in milliseconds. This is helpful to diagnose stability problems that cause Marathon to restart.
 
-<<<<<<< HEAD
 ### App, group, and task counts
-=======
 `service.mesosphere.marathon.leaderDuration` (gauge) - The duration since the last leader election happened
 in milliseconds. This is helpful to diagnose stability problems and how often leader election happens.
-
-
-### App/group/task counts
->>>>>>> a28e6a68
 
 `service.mesosphere.marathon.app.count` (gauge) - The number of defined apps. This number influences the performance of Marathon: if you have
 a high number of apps, your performance will be lower than for a low number of
