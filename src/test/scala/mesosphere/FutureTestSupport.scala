package mesosphere

import org.scalatest.concurrent.{ JavaFutures, ScalaFutures }
import org.scalatest.time.{ Seconds, Span }

/**
  * ScalaFutures from scalatest with a different default configuration.
  */
trait FutureTestSupport extends ScalaFutures with JavaFutures {
  override implicit def patienceConfig: PatienceConfig = PatienceConfig(timeout = Span(3, Seconds))
}

object FutureTestSupport extends FutureTestSupport

trait IntegrationFutureTestSupport extends ScalaFutures with JavaFutures {
<<<<<<< HEAD
  override implicit def patienceConfig: PatienceConfig = PatienceConfig(timeout = Span(10, Seconds))
=======
  override implicit def patienceConfig: PatienceConfig = PatienceConfig(timeout = Span(60, Seconds))
>>>>>>> 2d1644b4
}<|MERGE_RESOLUTION|>--- conflicted
+++ resolved
@@ -13,9 +13,5 @@
 object FutureTestSupport extends FutureTestSupport
 
 trait IntegrationFutureTestSupport extends ScalaFutures with JavaFutures {
-<<<<<<< HEAD
-  override implicit def patienceConfig: PatienceConfig = PatienceConfig(timeout = Span(10, Seconds))
-=======
   override implicit def patienceConfig: PatienceConfig = PatienceConfig(timeout = Span(60, Seconds))
->>>>>>> 2d1644b4
 }