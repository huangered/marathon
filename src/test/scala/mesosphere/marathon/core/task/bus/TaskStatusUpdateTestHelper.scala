--- conflicted
+++ resolved
@@ -1,15 +1,10 @@
 package mesosphere.marathon.core.task.bus
 
-<<<<<<< HEAD
-=======
-import java.util.concurrent.TimeUnit
-
 import mesosphere.marathon.core.condition.Condition
->>>>>>> ff267259
 import mesosphere.marathon.core.instance.update._
 import mesosphere.marathon.core.instance.{ Instance, TestInstanceBuilder }
 import mesosphere.marathon.core.pod.MesosContainer
-import mesosphere.marathon.core.task.{ TaskCondition, Task }
+import mesosphere.marathon.core.task.{ Task, TaskCondition }
 import mesosphere.marathon.state.{ PathId, Timestamp }
 import org.apache.mesos.Protos.TaskStatus.Reason
 import org.apache.mesos.Protos.{ TaskState, TaskStatus }
@@ -76,62 +71,32 @@
 
   def running(instance: Instance = defaultInstance, container: Option[MesosContainer] = None) = {
     val taskId = Task.Id.forInstanceId(instance.instanceId, container)
-<<<<<<< HEAD
     val status = MesosTaskStatusTestHelper.running(taskId)
-    taskUpdateFor(instance, InstanceStatus.Running, status)
-=======
-    taskUpdateFor(instance, Condition.Running, makeTaskStatus(taskId, TaskState.TASK_RUNNING))
->>>>>>> ff267259
+    taskUpdateFor(instance, Condition.Running, status)
   }
 
   def runningHealthy(instance: Instance = defaultInstance, container: Option[MesosContainer] = None) = {
     val taskId = Task.Id.forInstanceId(instance.instanceId, container)
-<<<<<<< HEAD
     val status = MesosTaskStatusTestHelper.runningHealthy(taskId)
-    taskUpdateFor(instance, InstanceStatus.Running, status)
-=======
-    taskUpdateFor(instance, Condition.Running, makeTaskStatus(taskId, TaskState.TASK_RUNNING, maybeHealth = Some(true)))
->>>>>>> ff267259
+    taskUpdateFor(instance, Condition.Running, status)
   }
 
   def runningUnhealthy(instance: Instance = defaultInstance, container: Option[MesosContainer] = None) = {
     val taskId = Task.Id.forInstanceId(instance.instanceId, container)
-<<<<<<< HEAD
     val status = MesosTaskStatusTestHelper.runningUnhealthy(taskId)
-    taskUpdateFor(instance, InstanceStatus.Running, status)
+    taskUpdateFor(instance, Condition.Running, status)
   }
 
   def staging(instance: Instance = defaultInstance) = {
     val taskId = Task.Id.forInstanceId(instance.instanceId, None)
     val status = MesosTaskStatusTestHelper.staging(taskId)
-    taskUpdateFor(instance, InstanceStatus.Staging, status)
-=======
-    taskUpdateFor(instance, Condition.Running, makeTaskStatus(taskId, TaskState.TASK_RUNNING, maybeHealth = Some(false)))
-  }
-
-  def staging(instance: Instance = defaultInstance) = taskUpdateFor(instance, Condition.Staging, makeTaskStatus(Task.Id.forInstanceId(instance.instanceId, None), TaskState.TASK_STAGING))
-
-  def finished(instance: Instance = defaultInstance, container: Option[MesosContainer] = None) = {
-    val taskId = Task.Id.forInstanceId(instance.instanceId, container)
-    taskUpdateFor(instance, Condition.Finished, makeTaskStatus(taskId, TaskState.TASK_FINISHED))
-  }
-
-  def unknown(instance: Instance = defaultInstance, container: Option[MesosContainer] = None) = {
-    val taskId = Task.Id.forInstanceId(instance.instanceId, container)
-    taskUpdateFor(instance, Condition.Unknown, makeTaskStatus(taskId, TaskState.TASK_UNKNOWN))
-  }
-
-  def gone(instance: Instance = defaultInstance, container: Option[MesosContainer] = None) = {
-    val taskId = Task.Id.forInstanceId(instance.instanceId, container)
-    taskUpdateFor(instance, Condition.Gone, makeTaskStatus(taskId, TaskState.TASK_GONE))
->>>>>>> ff267259
+    taskUpdateFor(instance, Condition.Staging, status)
   }
 
   def finished(instance: Instance = defaultInstance, container: Option[MesosContainer] = None) = {
     val taskId = Task.Id.forInstanceId(instance.instanceId, container)
-<<<<<<< HEAD
     val status = MesosTaskStatusTestHelper.finished(taskId)
-    taskUpdateFor(instance, InstanceStatus.Finished, status)
+    taskUpdateFor(instance, Condition.Finished, status)
   }
 
   def lost(reason: Reason, instance: Instance = defaultInstance, maybeMessage: Option[String] = None) = {
@@ -141,15 +106,7 @@
       maybeReason = Some(reason), maybeMessage = maybeMessage,
       taskId = taskId
     )
-    val marathonTaskStatus = MarathonTaskStatus(mesosStatus)
-=======
-    taskUpdateFor(instance, Condition.Dropped, makeTaskStatus(taskId, TaskState.TASK_DROPPED))
-  }
-
-  def lost(reason: Reason, instance: Instance = defaultInstance, maybeMessage: Option[String] = None) = {
-    val mesosStatus = makeTaskStatus(Task.Id.forInstanceId(instance.instanceId, None), TaskState.TASK_LOST, maybeReason = Some(reason), maybeMessage = maybeMessage)
     val marathonTaskStatus = TaskCondition(mesosStatus)
->>>>>>> ff267259
 
     marathonTaskStatus match {
       case _: Condition.Terminal =>
@@ -161,13 +118,8 @@
   }
 
   def unreachable(instance: Instance = defaultInstance) = {
-<<<<<<< HEAD
     val mesosStatus = MesosTaskStatusTestHelper.unreachable(Task.Id.forInstanceId(instance.instanceId, None))
-    val marathonTaskStatus = MarathonTaskStatus(mesosStatus)
-=======
-    val mesosStatus = makeTaskStatus(Task.Id.forInstanceId(instance.instanceId, None), TaskState.TASK_UNREACHABLE)
     val marathonTaskStatus = TaskCondition(mesosStatus)
->>>>>>> ff267259
 
     marathonTaskStatus match {
       case _: Condition.Terminal =>
@@ -181,53 +133,40 @@
   def killed(instance: Instance = defaultInstance) = {
     // TODO(PODS): the method signature should allow passing a taskId
     val taskId = instance.tasks.head.taskId
-<<<<<<< HEAD
     val status = MesosTaskStatusTestHelper.killed(taskId)
-    taskExpungeFor(instance, InstanceStatus.Killed, status)
+    taskExpungeFor(instance, Condition.Killed, status)
   }
 
   def killing(instance: Instance = defaultInstance) = {
     val status = MesosTaskStatusTestHelper.killing(Task.Id.forInstanceId(instance.instanceId, None))
-    taskUpdateFor(instance, InstanceStatus.Killing, status)
+    taskUpdateFor(instance, Condition.Killing, status)
   }
-=======
-    taskUpdateFor(instance, Condition.Killed, makeTaskStatus(taskId, TaskState.TASK_KILLED))
-  }
-
-  def killing(instance: Instance = defaultInstance) = taskUpdateFor(instance, Condition.Killing, makeTaskStatus(Task.Id.forInstanceId(instance.instanceId, None), TaskState.TASK_KILLING))
-
-  def error(instance: Instance = defaultInstance) = taskExpungeFor(instance, Condition.Error, makeTaskStatus(Task.Id.forInstanceId(instance.instanceId, None), TaskState.TASK_ERROR))
->>>>>>> ff267259
 
   def error(instance: Instance = defaultInstance) = {
     val status = MesosTaskStatusTestHelper.error(Task.Id.forInstanceId(instance.instanceId, None))
-    taskExpungeFor(instance, InstanceStatus.Error, status)
+    taskExpungeFor(instance, Condition.Error, status)
   }
   def failed(instance: Instance = defaultInstance, container: Option[MesosContainer] = None) = {
     val taskId = Task.Id.forInstanceId(instance.instanceId, container)
-<<<<<<< HEAD
     val status = MesosTaskStatusTestHelper.failed(taskId)
-    taskUpdateFor(instance, InstanceStatus.Failed, status)
+    taskUpdateFor(instance, Condition.Failed, status)
   }
 
   def gone(instance: Instance = defaultInstance, container: Option[MesosContainer] = None) = {
     val taskId = Task.Id.forInstanceId(instance.instanceId, container)
     val status = MesosTaskStatusTestHelper.gone(taskId)
-    taskUpdateFor(instance, InstanceStatus.Gone, status)
+    taskUpdateFor(instance, Condition.Gone, status)
   }
 
   def dropped(instance: Instance = defaultInstance, container: Option[MesosContainer] = None) = {
     val taskId = Task.Id.forInstanceId(instance.instanceId, container)
     val status = MesosTaskStatusTestHelper.dropped(taskId)
-    taskUpdateFor(instance, InstanceStatus.Dropped, status)
+    taskUpdateFor(instance, Condition.Dropped, status)
   }
 
   def unknown(instance: Instance = defaultInstance, container: Option[MesosContainer] = None) = {
     val taskId = Task.Id.forInstanceId(instance.instanceId, container)
     val status = MesosTaskStatusTestHelper.unknown(taskId)
-    taskUpdateFor(instance, InstanceStatus.Unknown, status)
-=======
-    taskUpdateFor(instance, Condition.Failed, makeTaskStatus(taskId, TaskState.TASK_FAILED))
->>>>>>> ff267259
+    taskUpdateFor(instance, Condition.Unknown, status)
   }
 }